import pytest
import torch
from deep_helpers.structs import Mode, State

from mit_ub.tasks.distillation import Distillation, DistillationConfig


class TestDistillation:
    @pytest.fixture(params=[False, True])
    def teacher_resize(self, request):
        return request.param

    @pytest.fixture(params=["vit->conv", "vit->vit"])
    def task(self, request, tmp_path, vit_distillation, convnext_distillation, optimizer_init, teacher_resize):
        if request.param == "vit->conv":
            student_config = convnext_distillation
            teacher_config = vit_distillation
            distillation_config = DistillationConfig(
                student_pool_type="avg",
                teacher_pool_type=None,
                teacher_resolution=(32, 32) if teacher_resize else None,
            )
        elif request.param == "vit->vit":
            student_config = vit_distillation
            teacher_config = vit_distillation
            distillation_config = DistillationConfig(
                student_pool_type=None,
                teacher_pool_type=None,
            )
        else:
            raise ValueError(f"Unsupported task: {request.param}")

        teacher_checkpoint = tmp_path / "teacher.pth"
        model = teacher_config.instantiate()
        torch.save(model.state_dict(), teacher_checkpoint)

        return Distillation(
            student_config, teacher_config, teacher_checkpoint, distillation_config, optimizer_init=optimizer_init
        )

    @pytest.mark.parametrize(
        "state",
        [
            State(Mode.TRAIN),
            State(Mode.VAL),
            State(Mode.VAL, sanity_checking=True),
            State(Mode.TEST),
        ],
    )
    def test_create_metrics(self, task, state):
        metrics = task.create_metrics(state)
        base_keys = {"distill_loss", "distill_loss_cls"}
        train_keys = set()

        if state.mode == Mode.TRAIN:
            assert set(metrics.keys()) == base_keys | train_keys
        else:
            assert set(metrics.keys()) == base_keys

<<<<<<< HEAD
    @pytest.mark.cuda
    def test_fit(self, task, cifar10_datamodule, logger):
        trainer = pl.Trainer(
            accelerator="gpu",
            devices=1,
            fast_dev_run=True,
            logger=logger,
        )
        trainer.fit(task, datamodule=cifar10_datamodule)
=======
    def test_fit(self, task, cifar10_datamodule, gpu_trainer):
        gpu_trainer.fit(task, datamodule=cifar10_datamodule)
>>>>>>> e148f8f9
<|MERGE_RESOLUTION|>--- conflicted
+++ resolved
@@ -57,17 +57,5 @@
         else:
             assert set(metrics.keys()) == base_keys
 
-<<<<<<< HEAD
-    @pytest.mark.cuda
-    def test_fit(self, task, cifar10_datamodule, logger):
-        trainer = pl.Trainer(
-            accelerator="gpu",
-            devices=1,
-            fast_dev_run=True,
-            logger=logger,
-        )
-        trainer.fit(task, datamodule=cifar10_datamodule)
-=======
     def test_fit(self, task, cifar10_datamodule, gpu_trainer):
-        gpu_trainer.fit(task, datamodule=cifar10_datamodule)
->>>>>>> e148f8f9
+        gpu_trainer.fit(task, datamodule=cifar10_datamodule)