--- conflicted
+++ resolved
@@ -580,16 +580,6 @@
 
             target = apply_mask(target_mask, full_target, fill_value=None)
 
-<<<<<<< HEAD
-=======
-        # clone inference tensors if training for use with autograd
-        if self.training:
-            x = x.clone()
-            target = target.clone()
-            siglip_target = siglip_target.clone()
-            target_cls_token = target_cls_token.clone()
-
->>>>>>> e148f8f9
         # generate predictions by encoding the context and then running the encoded context
         # plus the positional target queries through the predictor
         pred_dict = self(x, context_mask, target_mask)
