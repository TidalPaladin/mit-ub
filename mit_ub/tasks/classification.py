--- conflicted
+++ resolved
@@ -11,11 +11,7 @@
 from torch import Tensor
 
 from ..data import bce_mixup, cross_entropy_mixup, is_mixed, mixup
-<<<<<<< HEAD
 from ..model import AnyModelConfig, ViT, ViTConfig
-=======
-from ..model import AdaptiveViTConfig, AnyModelConfig, ViT, ViTConfig
->>>>>>> e148f8f9
 from ..model.helpers import grid_to_tokens
 from .distillation import DistillationConfig, DistillationWithProbe
 from .jepa import JEPAConfig, JEPAWithProbe
@@ -54,13 +50,10 @@
     if mixup_seed is None:
         mixup_seed = 0
         mixup_prob = 0.0
-<<<<<<< HEAD
-=======
     if label.dim() == 1:
         label = label.view(-1, 1)
     if not label.is_floating_point():
         label = label.float()
->>>>>>> e148f8f9
     result = bce_mixup(logits, label, mixup_seed, mixup_prob, mixup_alpha)
     result = result[result >= 0.0].mean()
     return result
