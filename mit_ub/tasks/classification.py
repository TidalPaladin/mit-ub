--- conflicted
+++ resolved
@@ -1,11 +1,7 @@
 from copy import copy
 from dataclasses import dataclass
 from pathlib import Path
-<<<<<<< HEAD
-from typing import Any, Dict, List, Optional, Sequence
-=======
 from typing import Any, Dict, List, Optional, Sequence, Tuple, cast
->>>>>>> 7e057e84
 
 import torch
 import torch.nn as nn
@@ -15,9 +11,6 @@
 from torch import Tensor
 
 from ..data import bce_mixup, cross_entropy_mixup, is_mixed, mixup
-<<<<<<< HEAD
-from ..model import AnyModelConfig, ViT, ViTConfig
-=======
 from ..data.noise import (
     DEFAULT_NOISE_PROB,
     MULTIPLICATIVE_NOISE_MAX,
@@ -29,8 +22,7 @@
     UNIFORM_NOISE_MIN,
     RandomNoise,
 )
-from ..model import AdaptiveViTConfig, AnyModelConfig, ViT, ViTConfig
->>>>>>> 7e057e84
+from ..model import AnyModelConfig, ViT, ViTConfig
 from ..model.helpers import grid_to_tokens
 from .distillation import DistillationConfig, DistillationWithProbe
 from .jepa import JEPAConfig, JEPAWithProbe
