--- conflicted
+++ resolved
@@ -7,12 +7,8 @@
 from .gqa import MultiHeadAttention
 from .layer_scale import LayerScale
 from .lora import LoRATarget, SupportsLoRA, apply_lora, freeze_non_lora
-<<<<<<< HEAD
-from .mlp import MLP
+from .mlp import MLP, ReLU2
 from .soft_moe import SoftMoE
-=======
-from .mlp import MLP, ReLU2
->>>>>>> 522624ee
 
 
 class TransformerEncoderLayer(nn.Module, SupportsLoRA):
