--- conflicted
+++ resolved
@@ -29,14 +29,11 @@
         num_kv_heads: int | None = None,
         qk_norm: bool = False,
         norm_layer: Type[nn.Module] = nn.LayerNorm,
-<<<<<<< HEAD
         num_experts: int | None = None,
         num_slots: int | None = None,
         moe_layers: List[int] = [],
         layer_scale: float | None = None,
-=======
         stochastic_depth: float = 0.0,
->>>>>>> 32bfe81b
     ):
         super().__init__()
         self._dim = dim
@@ -65,13 +62,10 @@
                     num_kv_heads=num_kv_heads,
                     qk_norm=qk_norm,
                     norm_layer=norm_layer,
-<<<<<<< HEAD
                     num_experts=num_experts if i in moe_layers else None,
                     num_slots=num_slots if i in moe_layers else None,
                     layer_scale=layer_scale,
-=======
                     stochastic_depth=stochastic_depth,
->>>>>>> 32bfe81b
                 )
                 for i in range(depth)
             ]
@@ -179,14 +173,11 @@
             num_kv_heads,
             qk_norm,
             norm_layer,
-<<<<<<< HEAD
             num_experts,
             num_slots,
             moe_layers,
             layer_scale,
-=======
             stochastic_depth,
->>>>>>> 32bfe81b
         )
 
         # Adaptive stem tokenizer
@@ -221,12 +212,9 @@
                     # Since AdaptiveViT will likely be trained from a ViT checkpoint, this helps set the
                     # intial condition of the model to the ViT checkpoint.
                     layer_scale=high_res_layer_scale,
-<<<<<<< HEAD
                     num_experts=num_experts if i in high_res_moe_layers else None,
                     num_slots=num_slots if i in high_res_moe_layers else None,
-=======
                     stochastic_depth=stochastic_depth,
->>>>>>> 32bfe81b
                 )
                 for i in range(high_res_depth)
             ]
